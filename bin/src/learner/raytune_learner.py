import os
import ray.tune.schedulers as schedulers
import torch
import torch.nn as nn
import torch.optim as optim 
import random
import numpy as np
import datetime

from ray import train, tune, cluster_resources, init, is_initialized, shutdown
from ray.tune import Trainable
from torch.utils.data import DataLoader
from ..data.handlertorch import TorchDataset
from ..utils.yaml_model_schema import YamlRayConfigLoader
from ..utils.generic_utils import set_general_seeds
from .predict import PredictWrapper
from typing import Tuple


class TuneWrapper():
    def __init__(self,
                 config_path: str,
                 model_class: nn.Module,
                 data_path: str,
                 experiment_object: object,
                 max_gpus: int = None,
                 max_cpus: int = None,
                 max_object_store_mem: float = None,
                 max_mem: float = None,
                 ray_results_dir: str = None,
                 tune_run_name: str = None,
                 _debug: str = False) -> None:
        """
        Initialize the TuneWrapper with the paths to the config, model, and data.
        """
        self.config = YamlRayConfigLoader(config_path).get_config()
        self.config["model"] = model_class
        self.config["experiment"] = experiment_object

        # set all general seeds: python, numpy and torch.
        set_general_seeds(self.config["seed"])

        # add the ray method for number generation to the config so it can be passed to the trainable class, that will in turn set per worker seeds in a reproducible mnanner.
        self.config["ray_worker_seed"] = tune.randint(0, 1000)

        # add the data path to the config so it know where it is during tuning
        if not os.path.exists(data_path):
            raise ValueError("Data path does not exist. Given path:" + data_path)
        self.config["data_path"] = os.path.abspath(data_path)
        
        # build the tune config
        self.config["tune"]["tune_params"]["scheduler"] = getattr(schedulers, self.config["tune"]["scheduler"]["name"])( **self.config["tune"]["scheduler"]["params"])
        self.tune_config = tune.TuneConfig(**self.config["tune"]["tune_params"])

        # set ray cluster total resources (max)
        self.max_gpus             = max_gpus
        self.max_cpus             = max_cpus
        self.max_object_store_mem = max_object_store_mem     # this is a special subset of the total usable memory that ray need for his internal work, by default is set to 30% of total memory usable
        self.max_mem              = max_mem

        # build the run config
        self.checkpoint_config = train.CheckpointConfig(checkpoint_at_end=True) #TODO implement checkpoiting
        # in case a custom name was not given for tune_run_name, build it like ray would do. to later pass it on the worker for the debug section.
        if tune_run_name is None:
            tune_run_name = "TuneModel_" + datetime.datetime.now().strftime("%Y-%m-%d_%H-%M-%S")
        self.run_config = train.RunConfig(name=tune_run_name,
            storage_path=ray_results_dir,
            checkpoint_config=self.checkpoint_config 
                                        )                                       #TODO implement run_config (in tune/run_params for the yaml file)

        # working towards the path for the tune_run directory. if ray_results_dir None ray will put it under home so we will do the same here.
        if ray_results_dir is None:
            ray_results_dir = os.environ.get("HOME")
        # then we are able to pass the whole correct tune_run path to the trainable function. so it can use thaqt to place the debug dir under if needed.
        self.config["tune_run_path"] = os.path.join(ray_results_dir, tune_run_name)

        # pass the debug flag to the config taken fromn tune so it can be used inside the setup of the trainable
        self.config["_debug"] = False
        if _debug:
            self.config["_debug"] = True

        self.tuner = self.tuner_initialization()

<<<<<<< HEAD
        
            



=======
>>>>>>> d6c6d6b9
    def tuner_initialization(self) -> tune.Tuner:
        """
        Prepare the tuner with the configs.
        """

        # in ray 3.0.0 the following issue is fixed. Sometimes it sees that ray is already initialized, so in that case shut it off and start anew. TODO update to ray 3.0.0
        if is_initialized():
            shutdown()

        # initialize the ray cluster with the limiter on CPUs, GPUs or memory if needed, otherwise everything that is available. None is what ray uses to get all resources available for either CPU, GPU or memory.
        # memory is split in two for ray. read more at ray.init documentation.
        init(num_cpus=self.max_cpus,
             num_gpus=self.max_gpus,
             object_store_memory=self.max_object_store_mem,
             _memory=self.max_mem,
            )

        print("CLUSTER resources   ->  ", cluster_resources())

        # check if resources per trial are not exceeding maximum resources. traial = single set/combination of hyperparameter (parrallel actors maximum resources in ray tune gergon).
        self.gpu_per_trial = self._chek_per_trial_resources("gpu_per_trial", cluster_resources(), "GPU")
        self.cpu_per_trial = self._chek_per_trial_resources("cpu_per_trial", cluster_resources(), "CPU")
        
        print("PER_TRIAL resources ->  GPU:", self.gpu_per_trial, "CPU:", self.cpu_per_trial )

        # wrap the trainable with the allowed resources per trial
        # also provide the training and validation data to the trainable through with_parameters
        # this is a wrapper that passes the data as a object reference (pointer)
        trainable = tune.with_resources(TuneModel, resources={"cpu": self.cpu_per_trial, "gpu": self.gpu_per_trial})
        trainable = tune.with_parameters(trainable,
                                         training = TorchDataset(self.config["data_path"], self.config["experiment"], split=0),
                                         validation = TorchDataset(self.config["data_path"], self.config["experiment"], split=1))

        return tune.Tuner(trainable,
                          tune_config=self.tune_config,
                          param_space=self.config,
                          run_config=self.run_config)

    def tune(self) -> None:
        """
        Run the tuning process.
        """

        return self.tuner.fit()

    def _chek_per_trial_resources(self, resurce_key: str,  cluster_max_resources: dict, resource_type: str) -> Tuple[int, int] :
        """
        Helper function that check that user requested per trial resources are not exceeding the available resources for the ray cluster.
        If the per trial resources are not asked they are set to a default resoanable ammount.
        
        resurce_key:            str object          the key used to look into the self.config["tune"]
        cluster_max_resources:  dict object         the output of the ray.cluster_resources() function. It hold what ray has found to be the available resources for CPU, GPU and Memory
        resource_type:          str object          the key used to llok into the cluster_resources dict 
        """
        
        if resource_type == "GPU" and resource_type not in cluster_resources().keys():
            # ray does not have a GPU field also if GPUs were set to zero. So trial GPU resources have to be set to zero.
            if self.max_gpus == 0:
                return 0.0
            # in case GPUs that are not detected raise error. This happens sometimes when max_gpus stay as None and ray.init does not find GPU by itself. not setting max_gpus (None) means to use all available ones. TODO make ray see GPU on None value.
            else:
                raise SystemError("#### ray did not detect any GPU, if you do not want to use GPU set max_gpus=0, or in nextflow --max_gpus 0.")

        per_trial_resource = None
        # if everything is alright, leave the value as it is.
        if resurce_key in self.config["tune"].keys() and self.config["tune"][resurce_key] <= cluster_max_resources[resource_type]:
            per_trial_resource = self.config["tune"][resurce_key]

        # if per_trial_resource are more than what is avaialble to ray set them to what is available and warn the user
        elif resurce_key in self.config["tune"].keys() and self.config["tune"][resurce_key] > cluster_max_resources[resource_type]:
            # TODO write a better warning
            print("\n\n####   WARNING  - ", resource_type, "per trial are more than what is available.", resource_type, " per trial :", self.config["tune"][resurce_key], "available :", cluster_max_resources[resource_type], "overwrting value to max avaialable" )
            per_trial_resource = cluster_max_resources[resource_type]
        
        # if per_trial_resource has not been asked and there is none available set them to zero
        elif resurce_key not in self.config["tune"].keys() and cluster_max_resources[resource_type] == 0.0:
            per_trial_resource = 0
        
        # if per_trial_resource has not been asked and the resource is available set the value to either 1 or number_available resource / num_samples
        elif resurce_key not in self.config["tune"].keys() and cluster_max_resources[resource_type] != 0.0:
            # TODO maybe set the default to 0.5 instead of 1 ? fractional use in case of GPU?
            per_trial_resource = max(1, (cluster_max_resources[resource_type] // self.config["tune"]["tune_params"]["num_samples"] ))

        return per_trial_resource
    

class TuneModel(Trainable):

    def setup(self, config: dict, training: object, validation: object) -> None:
        """
        Get the model, loss function(s), optimizer, train and test data from the config.
        """

        # set the seeds the second time, first in TuneWrapper initialization. This will make all important seed worker specific.
        set_general_seeds(self.config["ray_worker_seed"])

        # Initialize model with the config params
        self.model = config["model"](**config["model_params"])

        # Add data path
        self.data_path = config["data_path"]

        # Get the loss function(s) from the config model params
        # Note that the loss function(s) are stored in a dictionary, 
        # where the keys are the key of loss_params in the yaml config file and the values are the loss functions associated to such keys.
        self.loss_dict = config["loss_params"]
        for key, loss_fn in self.loss_dict.items():
            try:
                self.loss_dict[key] = getattr(nn, loss_fn)()
            except AttributeError:
                raise ValueError(f"Invalid loss function: {loss_fn}, check PyTorch for documentation on available loss functions")

        # get the optimizer parameters
        optimizer_lr = config["optimizer_params"]["lr"]

        # get the optimizer from PyTorch
        self.optimizer = getattr(optim, config["optimizer_params"]["method"])(self.model.parameters(), lr=optimizer_lr)

        # get step size from the config
        self.step_size = config["tune"]['step_size']

<<<<<<< HEAD
        # get the train and validation data from the config
        # run dataloader on them
        self.training = DataLoader(TorchDataset(self.data_path, config["experiment"], split=0), batch_size=config['data_params']['batch_size'], shuffle=True)  # with the seeds correctly set the shuffling is deterministic and reproducible. if num_workers would be set then every worker should be seeded as well.
        self.validation = DataLoader(TorchDataset(self.data_path, config["experiment"], split=1), batch_size=config['data_params']['batch_size'], shuffle=True)

        # debug section, first create a dedicated directory for each worker inside Ray_results/<tune_model_run_specific_dir> location
        debug_dir = os.path.join(config["tune_run_path"], "debug", ("worker_with_seed_" + str(self.config["ray_worker_seed"])))
        if config["_debug"]:
            # creating a special directory for it one that is worker/trial/experiment specific
            os.makedirs(debug_dir)
            seed_filename = os.path.join(debug_dir, "seeds.txt")

            # save the initialized model weights
            self.export_model(export_dir=debug_dir)

            # save the seeds
            with open(seed_filename, 'a') as seed_f:
                # you can not retrieve the actual seed once it set, or the current seed neither for python, numpy nor torch. so we select five numbers randomly. If that is the first draw of numbers they are always the same.
                python_values = random.sample(range(100), 5)
                numpy_values = list(np.random.randint(0, 100, size=5))
                torch_values = torch.randint(0, 100, (5,)).tolist()
                seed_f.write(f"python drawn numbers : {python_values}\nnumpy drawn numbers : {numpy_values}\ntorch drawn numbers : {torch_values}\n")


=======
        # use dataloader on training/validation data
        self.batch_size = config['data_params']['batch_size']
        self.training = DataLoader(training, batch_size=self.batch_size, shuffle=True)  # TODO need to check the reproducibility of this shuffling
        self.validation = DataLoader(validation, batch_size=self.batch_size, shuffle=True)
>>>>>>> d6c6d6b9

    def step(self) -> dict:
        """
        For each batch in the training data, calculate the loss and update the model parameters.
        This calculation is performed based on the model's batch function.
        At the end, return the objective metric(s) for the tuning process.
        """

        for step_size in range(self.step_size):
            for x, y, meta in self.training:
                # the loss dict could be unpacked with ** and the function declaration handle it differently like **kwargs. to be decided, personally find this more clean and understable.
                self.model.batch(x=x, y=y, optimizer=self.optimizer, **self.loss_dict)
        return self.objective()

    def objective(self) -> dict:
        """
        Compute the objective metric(s) for the tuning process.
        """

        metrics = ['loss', 'rocauc', 'prauc', 'mcc', 'f1score', 'precision', 'recall', 'spearmanr']  # TODO maybe we report only a subset of metrics, given certain criteria (eg. if classification or regression)
        predict_val = PredictWrapper(self.model, self.validation, loss_dict=self.loss_dict)
        predict_train = PredictWrapper(self.model, self.training, loss_dict=self.loss_dict)
        return {**{'val_'+metric : value for metric,value in predict_val.compute_metrics(metrics).items()},
                **{'train_'+metric : value for metric,value in predict_train.compute_metrics(metrics).items()}}

    def export_model(self, export_dir: str) -> None:
        torch.save(self.model.state_dict(), os.path.join(export_dir,  "model.pt"))

    def load_checkpoint(self, checkpoint_dir: str) -> None:
        self.model.load_state_dict(torch.load(os.path.join(checkpoint_dir, "model.pt")))
        self.optimizer.load_state_dict(torch.load(os.path.join(checkpoint_dir, "optimizer.pt")))

    def save_checkpoint(self, checkpoint_dir: str) -> dict | None:
        torch.save(self.model.state_dict(), os.path.join(checkpoint_dir, "model.pt"))
        torch.save(self.optimizer.state_dict(), os.path.join(checkpoint_dir, "optimizer.pt"))
        return checkpoint_dir
    <|MERGE_RESOLUTION|>--- conflicted
+++ resolved
@@ -81,14 +81,7 @@
 
         self.tuner = self.tuner_initialization()
 
-<<<<<<< HEAD
-        
-            
-
-
-
-=======
->>>>>>> d6c6d6b9
+
     def tuner_initialization(self) -> tune.Tuner:
         """
         Prepare the tuner with the configs.
@@ -210,11 +203,10 @@
         # get step size from the config
         self.step_size = config["tune"]['step_size']
 
-<<<<<<< HEAD
-        # get the train and validation data from the config
-        # run dataloader on them
-        self.training = DataLoader(TorchDataset(self.data_path, config["experiment"], split=0), batch_size=config['data_params']['batch_size'], shuffle=True)  # with the seeds correctly set the shuffling is deterministic and reproducible. if num_workers would be set then every worker should be seeded as well.
-        self.validation = DataLoader(TorchDataset(self.data_path, config["experiment"], split=1), batch_size=config['data_params']['batch_size'], shuffle=True)
+        # use dataloader on training/validation data
+        self.batch_size = config['data_params']['batch_size']
+        self.training = DataLoader(training, batch_size=self.batch_size, shuffle=True)  # TODO need to check the reproducibility of this shuffling
+        self.validation = DataLoader(validation, batch_size=self.batch_size, shuffle=True)
 
         # debug section, first create a dedicated directory for each worker inside Ray_results/<tune_model_run_specific_dir> location
         debug_dir = os.path.join(config["tune_run_path"], "debug", ("worker_with_seed_" + str(self.config["ray_worker_seed"])))
@@ -235,12 +227,7 @@
                 seed_f.write(f"python drawn numbers : {python_values}\nnumpy drawn numbers : {numpy_values}\ntorch drawn numbers : {torch_values}\n")
 
 
-=======
-        # use dataloader on training/validation data
-        self.batch_size = config['data_params']['batch_size']
-        self.training = DataLoader(training, batch_size=self.batch_size, shuffle=True)  # TODO need to check the reproducibility of this shuffling
-        self.validation = DataLoader(validation, batch_size=self.batch_size, shuffle=True)
->>>>>>> d6c6d6b9
+        
 
     def step(self) -> dict:
         """
