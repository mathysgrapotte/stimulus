--- conflicted
+++ resolved
@@ -32,15 +32,8 @@
         predictions = {k:[] for k in list(self.dataloader)[0][1].keys()}
         # get the predictions for each batch
         with torch.no_grad():
-<<<<<<< HEAD
             for x, _, _ in self.dataloader:
                 current_predictions = self.model(**x)
-=======
-            for x, y, meta in self.dataloader:
-                # the loss_dict could be unpacked with ** and the function declaration handle it differently like **kwargs. to be decided, personally find this more clean and understable.
-                current_predictions = self.model.batch(x=x, y=y, **self.loss_dict)[1]
-                # there could be more than one y value so that's why the need for the iteration.
->>>>>>> b0510883
                 for k in current_predictions.keys():
                     # it might happen that the batch consists of one element only so the torch.cat will fail. To prevent this the function to ensure at least one dimensionality is called.
                     predictions[k].append(ensure_at_least_1d(current_predictions[k]))
