--- conflicted
+++ resolved
@@ -52,24 +52,12 @@
     def test_add_noise_multiprocess(self):
         # Test adding noise to a list of float values using multiprocessing
         noise_generator = GaussianNoise(mean=0, std=1)
-<<<<<<< HEAD
         noisy_data = noise_generator.add_noise_multiprocess([1.0, 2.0, 3.0])
         self.assertIsInstance(noisy_data, list)
         self.assertIsInstance(noisy_data[0], float)
         self.assertIsInstance(noisy_data[1], float)
         self.assertIsInstance(noisy_data[2], float)
-"""   
-=======
-        noisy_data_list = noise_generator.add_noise_multiprocess([1.0, 2.0, 3.0], seed=42)
-        self.assertIsInstance(noisy_data_list, list)
-        self.assertIsInstance(noisy_data_list[0], float)
-        self.assertIsInstance(noisy_data_list[1], float)
-        self.assertIsInstance(noisy_data_list[2], float)
-        # using numpy testing because it looks at differences between arrays better
-        npt.assert_almost_equal(noisy_data_list, [1.4967142, 1.8617357, 3.6476885], decimal=7, err_msg='The values  in the output array are not close to what is expected')  
 
-        
->>>>>>> c0ec4f34
 
 if __name__ == "__main__":
     unittest.main()
