
process STIMULUS_SPLIT_CSV {

<<<<<<< HEAD
    container 'alessiovignoli3/stimulus:latest'
=======
    container 'alessiovignoli3/stimulus:stimulus_noise'
    label 'process_low'
>>>>>>> ffd5079d

    input:
    tuple path(csv), path(parsed_json)

    output:
    tuple val("${csv}"), path(parsed_json), path(output), emit: csv_with_split
    stdout emit: standardout

    script:
    output = "${csv.baseName}-${parsed_json.baseName}.csv"
    """
    launch_split_csv.py -c ${csv} -j ${parsed_json} -o ${output}
    """
}<|MERGE_RESOLUTION|>--- conflicted
+++ resolved
@@ -1,12 +1,8 @@
 
 process STIMULUS_SPLIT_CSV {
 
-<<<<<<< HEAD
     container 'alessiovignoli3/stimulus:latest'
-=======
-    container 'alessiovignoli3/stimulus:stimulus_noise'
     label 'process_low'
->>>>>>> ffd5079d
 
     input:
     tuple path(csv), path(parsed_json)
