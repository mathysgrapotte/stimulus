--- conflicted
+++ resolved
@@ -39,28 +39,17 @@
         params.exp_conf
     )
     prepared_data = HANDLE_DATA.out.data
-<<<<<<< HEAD
-    
-    HANDLE_TRAIN(
-=======
     //HANDLE_DATA.out.debug.view()
     //HANDLE_DATA.out.data.view()
 
     HANDLE_TUNE(
->>>>>>> f5feadba
         params.model,
         params.train_conf,
         prepared_data
     )
-<<<<<<< HEAD
-
-    HANDLE_TRAIN.out.data.view()
-    
-=======
     //HANDLE_TRAIN.out.debug.view()
     HANDLE_TUNE.out.data.view()
 
->>>>>>> f5feadba
     // HANDLE_ANALYSIS()
 
 }
