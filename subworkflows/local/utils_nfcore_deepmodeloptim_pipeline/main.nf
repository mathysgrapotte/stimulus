--- conflicted
+++ resolved
@@ -47,10 +47,6 @@
         workflow.profile.tokenize(',').intersect(['conda', 'mamba']).size() >= 1
     )
 
-<<<<<<< HEAD
-
-=======
->>>>>>> 695523d9
     //
     // Validate parameters and generate parameter summary to stdout
     //
@@ -59,10 +55,6 @@
         validate_params,
         null
     )
-<<<<<<< HEAD
-
-=======
->>>>>>> 695523d9
 
     //
     // Check config provided to the pipeline
@@ -113,10 +105,6 @@
     email           //  string: email address
     email_on_fail   //  string: email address sent on pipeline failure
     plaintext_email // boolean: Send plain-text email instead of HTML
-<<<<<<< HEAD
-
-=======
->>>>>>> 695523d9
     outdir          //    path: Path to output directory where results will be published
     monochrome_logs // boolean: Disable ANSI colour codes in log output
     hook_url        //  string: hook URL for notifications
