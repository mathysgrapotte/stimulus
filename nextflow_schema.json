--- conflicted
+++ resolved
@@ -271,7 +271,6 @@
         {
             "$ref": "#/$defs/input_output_options"
         },
-<<<<<<< HEAD
         {
             "$ref": "#/$defs/optional_inputs"
         },
@@ -284,9 +283,7 @@
         {
             "$ref": "#/$defs/skip_options"
         },
-=======
 
->>>>>>> 695523d9
         {
             "$ref": "#/$defs/institutional_config_options"
         },
